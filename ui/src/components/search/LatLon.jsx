import React, { useState, useCallback, forwardRef } from 'react'
import PropTypes from 'prop-types'
import { Box, Flex, Input, Text, Button } from 'theme-ui'
import {
  SearchLocation,
  Times,
  ExclamationTriangle,
} from '@emotion-icons/fa-solid'

import { logGAEvent } from 'util/log'
import { useSearch } from './Provider'

const invalidInputCSS = {
  borderColor: 'accent',
  borderWidth: '1px 0.5rem 1px 1px',
}

const hasCoordsRegex =
  /(?<lat>(\d+)[\s\w°'"\-.]*)[, ]+(?<lon>[\s\w°'"\-.]*(\d+))/g

const parseValue = (value, isLatitude = false) => {
  const directionMatch = /[NSEW]/g.exec(value)
  const direction = directionMatch ? directionMatch[0] : null
  let factor = 1
  if (direction === 'S' || direction === 'W') {
    factor = -1
  }

  let decimalDegrees = null

  if (/[°'" ]/g.test(value)) {
    // drop blank parts
    const parts = value.split(/[^\d.-]+/).filter((p) => !!p)
    if (parts.length === 0) {
      return { isValid: false, invalidReason: 'Format is incorrect' }
    }
    let [degrees, minutes, seconds] = parts
    degrees = parseFloat(degrees)
    minutes = parseFloat(minutes || 0)
    seconds = parseFloat(seconds || 0)

    if (minutes < 0 || minutes > 60) {
      return {
        isValid: false,
        invalidReason: 'Minutes are out of bounds (must be 0-60)',
      }
    }

    if (seconds < 0 || seconds > 60) {
      return {
        isValid: false,
        invalidReason: 'Seconds are out of bounds (must be 0-60)',
      }
    }

    if (degrees < 0) {
      decimalDegrees = factor * (degrees - minutes / 60 - seconds / 3600)
    } else {
      decimalDegrees = factor * (degrees + minutes / 60 + seconds / 3600)
    }
  } else {
    const decimalMatch = /[\d+.*-]+/g.exec(value)
    if (decimalMatch) {
      decimalDegrees = factor * parseFloat(decimalMatch[0])
    } else {
      return {
        isValid: false,
        invalidReason: 'Format is incorrect',
      }
    }
  }

  let invalidReason = null

  let isWithinBounds = true
  if (decimalDegrees !== null) {
    if (isLatitude) {
      if (!(decimalDegrees <= 90 && decimalDegrees >= -90)) {
        isWithinBounds = false
        invalidReason = 'Latitude is out of bounds (must be -90 to 90)'
      }
    } else if (!(decimalDegrees <= 180 && decimalDegrees >= -180)) {
      isWithinBounds = false
      invalidReason = 'Longitude is out of bounds (must be -180 to 180)'
    }
  }

  return {
    decimalDegrees,
    isValid: decimalDegrees !== null && isWithinBounds,
    invalidReason,
  }
}

const parseLatLon = (value) => {
  const match = hasCoordsRegex.exec(value)

  // reset so that global regex works each time
  hasCoordsRegex.lastIndex = 0

  if (match === null || match.index === -1) {
    return { isValid: false }
  }

<<<<<<< HEAD
  // const [rawLat, rawLon] = value.toUpperCase().split(',')
=======
>>>>>>> 1abf2301
  const { lat: rawLat, lon: rawLon } = match.groups
  if (rawLat === undefined || rawLon === undefined) {
    return {
      isValid: false,
    }
  }

  const {
    decimalDegrees: lat,
    isValid: isLatValid,
    invalidReason: invalidLatReason,
  } = parseValue(rawLat.trim(), true)
  const {
    decimalDegrees: lon,
    isValid: isLonValid,
    invalidReason: invalidLonReason,
  } = parseValue(rawLon.trim(), false)

  return {
    lat,
    lon,
    isValid: isLatValid && isLonValid,
    invalidReason: invalidLatReason || invalidLonReason,
  }
}

/* eslint-disable-next-line react/display-name */
const LatLon = forwardRef(({ isCompact, onFocus, onBlur }, ref) => {
  const { setLocation, reset } = useSearch()
  const [{ value, hasCoordinates, isValid, invalidReason }, setState] =
    useState({
      value: '',
      hasCoordinates: false,
      isValid: true,
      invalidReason: null,
    })

  // prevent click from calling window click handler
  const handleClick = useCallback((e) => e.stopPropagation(), [])

  const handleChange = useCallback(({ target: { value: newValue } }) => {
    const hasCoordValue = newValue.search(hasCoordsRegex) !== -1

    let nextIsValid = true
    let nextInvalidReason = null
    if (hasCoordValue) {
      const { isValid: isValueValid, invalidReason: curInvalidReason } =
        parseLatLon(newValue)
      nextIsValid = isValueValid
      nextInvalidReason = curInvalidReason
    }

    setState((prevState) => ({
      ...prevState,
      value: newValue,
      hasCoordinates: hasCoordValue,
      isValid: nextIsValid,
      invalidReason: nextInvalidReason,
    }))
  }, [])

  const handleSubmit = useCallback(() => {
    const {
      lat,
      lon,
      isValid: isValueValid,
      invalidReason: nextInvalidReason,
    } = parseLatLon(value)

    logGAEvent('search-lat-lon')

    if (isValueValid) {
      setLocation({ latitude: lat, longitude: lon })
    } else {
      setState((prevState) => ({
        ...prevState,
        isValid: false,
        invalidReason: nextInvalidReason,
      }))
    }
  }, [value, setLocation])

  const handleReset = useCallback(() => {
    setState((prevState) => ({
      ...prevState,
      value: '',
      hasCoordinates: false,
      isValid: true,
    }))

    reset()
  }, [reset])

  const handleInputKeyDown = useCallback(
    ({ key }) => {
      if (key === 'Enter') {
        handleSubmit()
      } else if (key === 'Escape') {
        handleReset()
      }
    },
    [handleSubmit, handleReset]
  )

  return (
    <Box
      onClick={handleClick}
      sx={{
        pr: '0.5rem',
      }}
    >
      <Flex sx={{ alignItems: 'center', gap: '0.5rem' }}>
        <Flex
          sx={{
            borderWidth: '1px',
            borderStyle: 'solid',
            borderColor: 'grey.1',
            px: '0.5rem',
            borderRadius: '0.5rem',
            color: value === '' ? 'grey.4' : 'grey.9',
            alignItems: 'center',

            ...(isValid
              ? {
                  '&:focus, &:focus-within': {
                    color: 'grey.9',
                    borderColor: 'grey.9',
                  },
                }
              : invalidInputCSS),
          }}
        >
          <SearchLocation size="1em" style={{ flex: '0 0 auto' }} />
          <Input
            ref={ref}
            sx={{
              width: '100%',
              flex: '1 1 auto',
              border: 'none',
              outline: 'none',
              '&::placeholder': {
                color: 'grey.4',
              },
            }}
            placeholder="Enter latitude, longitude"
            value={value}
            onClick={handleClick}
            onChange={handleChange}
            onFocus={onFocus}
            onBlur={onBlur}
            onKeyDown={handleInputKeyDown}
          />
          {value !== '' && (
            <Box
              sx={{
                color: 'grey.5',
                '&:hover': {
                  color: 'grey.9',
                },
              }}
            >
              <Times
                size="1.25em"
                style={{
                  flex: '0 0 auto',
                  cursor: 'pointer',
                  display: 'block',
                }}
                onClick={handleReset}
              />
            </Box>
          )}
        </Flex>

        {!isCompact ? (
          <Flex
            sx={{
              justifyContent: 'flex-end',
            }}
          >
            <Button
              disabled={!(hasCoordinates && isValid)}
              variant={hasCoordinates && isValid ? 'primary' : 'secondary'}
              onClick={handleSubmit}
              sx={{
                fontSize: 1,
                px: '0.75em',
                py: '0.1em',
                cursor: hasCoordinates && isValid ? 'pointer' : 'not-allowed',
              }}
            >
              Go
            </Button>
          </Flex>
        ) : null}
      </Flex>

      {!isCompact ? (
        <>
          <Box
            className="latlon-instructions"
            sx={{
              mt: '0.5rem',
              ml: '-1rem',
              pb: '0.5rem',
              color: 'grey.8',
              fontSize: 0,
              lineHeight: 1,
            }}
          >
            Use decimal degrees or degrees° minutes&apos; seconds&quot; in
            latitude, longitude order
          </Box>

          {!isValid ? (
            <Box
              sx={{
                mt: '0.5rem',
                ml: '-1.5rem',
                mr: '-1rem',
                pb: '0.25rem',
                lineHeight: 1,
              }}
            >
              <Flex sx={{ alignItems: 'center', gap: '0.25rem' }}>
                <Box sx={{ color: 'accent' }}>
                  <ExclamationTriangle size="1em" />
                </Box>
                <Text sx={{ fontWeight: 'bold' }}>
                  The value you entered is not valid.
                </Text>
              </Flex>
              {invalidReason ? (
                <Text sx={{ mt: '0.25rem' }}>{invalidReason}</Text>
              ) : null}
            </Box>
          ) : null}
        </>
      ) : null}
    </Box>
  )
})
LatLon.propTypes = {
  isCompact: PropTypes.bool,
  onFocus: PropTypes.func,
  onBlur: PropTypes.func,
}

LatLon.defaultProps = {
  isCompact: false,
  onFocus: () => {},
  onBlur: () => {},
}

export default LatLon<|MERGE_RESOLUTION|>--- conflicted
+++ resolved
@@ -102,10 +102,6 @@
     return { isValid: false }
   }
 
-<<<<<<< HEAD
-  // const [rawLat, rawLon] = value.toUpperCase().split(',')
-=======
->>>>>>> 1abf2301
   const { lat: rawLat, lon: rawLon } = match.groups
   if (rawLat === undefined || rawLon === undefined) {
     return {
